--- conflicted
+++ resolved
@@ -10,11 +10,7 @@
           "password": "Password",
           "wireless_software": "Wireless Software",
           "dhcp_software": "DHCP Software",
-<<<<<<< HEAD
-          "tracking_method": "Tracking method"
-=======
           "tracking_method": "Tracking Method"
->>>>>>> d9aabcfd
         }
       },
       "sensors": {
@@ -79,15 +75,9 @@
           "refresh_services": "Refresh Services List",
           "system_sensor_timeout": "System Sensor Update Interval (seconds)",
           "qmodem_sensor_timeout": "QModem Sensor Update Interval (seconds)",
-<<<<<<< HEAD
-          "sta_sensor_timeout": "Station Device Sensor Update Interval (seconds)",
-          "ap_sensor_timeout": "Access Point Sensor Update Interval (seconds)",
-          "tracking_method": "Tracking method"
-=======
           "sta_sensor_timeout": "Station Sensor Update Interval (seconds)",
           "ap_sensor_timeout": "Access Point Sensor Update Interval (seconds)",
           "tracking_method": "Tracking Method"
->>>>>>> d9aabcfd
         },
         "data_description": {
           "wireless_software": "Software used to get wireless information (iwinfo or hostapd)",
@@ -102,11 +92,7 @@
           "qmodem_sensor_timeout": "How often to update modem sensor data (30-600 seconds)",
           "sta_sensor_timeout": "How often to update station device data (10-300 seconds)",
           "ap_sensor_timeout": "How often to update access point data (30-600 seconds)",
-<<<<<<< HEAD
-          "tracking_method": "Tracking method for devices (combined ap+mac, uniqueid only mac address and unique for all wifi routers)"
-=======
           "tracking_method": "Tracking method for devices: 'uniqueid' uses MAC address only (device roams between APs), 'combined' uses AP+MAC (separate entities per AP)"
->>>>>>> d9aabcfd
         }
       }
     }
