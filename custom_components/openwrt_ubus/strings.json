--- conflicted
+++ resolved
@@ -76,29 +76,6 @@
           "system_sensor_timeout": "System Sensor Update Interval (seconds)",
           "qmodem_sensor_timeout": "QModem Sensor Update Interval (seconds)",
           "sta_sensor_timeout": "Station Sensor Update Interval (seconds)",
-<<<<<<< HEAD
-          "tracking_method": "Tracking method"
-        }
-      },
-      "sensors": {
-        "title": "Sensor Configuration",
-        "description": "Configure sensor types and software settings for {host}",
-        "data": {
-          "enable_system_sensors": "Enable System Sensors",
-          "enable_qmodem_sensors": "Enable QModem Sensors",
-          "enable_sta_sensors": "Enable Station (WiFi Device) Sensors",
-          "wireless_software": "Wireless Software",
-          "dhcp_software": "DHCP Software"
-        }
-      },
-      "timeouts": {
-        "title": "Timeout Configuration",
-        "description": "Configure update intervals for sensors on {host}",
-        "data": {
-          "system_sensor_timeout": "System Sensor Update Interval (seconds)",
-          "qmodem_sensor_timeout": "QModem Sensor Update Interval (seconds)",
-          "sta_sensor_timeout": "Station Sensor Update Interval (seconds)"
-=======
           "ap_sensor_timeout": "Access Point Sensor Update Interval (seconds)",
           "tracking_method": "Tracking Method"
         },
@@ -116,7 +93,6 @@
           "sta_sensor_timeout": "How often to update station device data (10-300 seconds)",
           "ap_sensor_timeout": "How often to update access point data (30-600 seconds)",
           "tracking_method": "Tracking method for devices: 'uniqueid' uses MAC address only (device roams between APs), 'combined' uses AP+MAC (separate entities per AP)"
->>>>>>> d9aabcfd
         }
       }
     }
