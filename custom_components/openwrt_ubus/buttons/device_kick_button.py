--- conflicted
+++ resolved
@@ -205,7 +205,6 @@
                 button_id = f"{host}_{mac.replace(':', '_')}"
             current_devices.add(button_id)
 
-<<<<<<< HEAD
             # Create button if it doesn't exist (regardless of current availability)
             if button_id not in created_buttons:
                 # Create hostapd interface name
@@ -216,7 +215,6 @@
                     hostapd_interface = f"hostapd.{ap_device}"
                 
                 # Create new kick button
-=======
             # Get SSID for user-friendly naming
             ap_ssid = device_info.get("ap_ssid", ap_device)
 
@@ -231,7 +229,6 @@
                 else:
                     entity_unique_id = f"{host}_{mac.replace(':', '_')}"
 
->>>>>>> 441909a8
                 kick_button = DeviceKickButton(
                     coordinator=coordinator,
                     device_mac=mac,
